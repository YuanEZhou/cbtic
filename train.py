--- conflicted
+++ resolved
@@ -92,11 +92,7 @@
                 opt.current_lr = opt.learning_rate * decay_factor
             else:
                 opt.current_lr = opt.learning_rate
-<<<<<<< HEAD
             utils.set_lr(optimizer, opt.current_lr)
-=======
-            utils.set_lr(optimizer, opt.current_lr) # set the decayed rate
->>>>>>> 403141d2
             # Assign the scheduled sampling prob
             if epoch > opt.scheduled_sampling_start and opt.scheduled_sampling_start >= 0:
                 frac = (epoch - opt.scheduled_sampling_start) // opt.scheduled_sampling_increase_every
